namespace SCP_575.Playable
{
    using System;
    using System.Collections.Generic;
    using System.ComponentModel;
    using CustomPlayerEffects;
    using Exiled.API.Enums;
    using Exiled.API.Features;
    using Exiled.API.Features.Attributes;
    using Exiled.API.Features.Doors;
    using Exiled.API.Features.Roles;
    using Exiled.API.Features.Spawn;
    using Exiled.CustomRoles.API.Features;
    using Exiled.Events.EventArgs.Map;
    using Exiled.Events.EventArgs.Player;
    using Exiled.Events.EventArgs.Scp106;
    using Exiled.Events.Handlers;
    using Footprinting;
    using MEC;
    using Mirror;
    using PlayerRoles;
    using PlayerRoles.PlayableScps;
    using PlayerStatsSystem;
    using UnityEngine;
    using Cassie = Exiled.API.Features.Cassie;
    using Map = Exiled.Events.Handlers.Map;
    using Player = Exiled.API.Features.Player;
    using Server = Exiled.API.Features.Server;

    [CustomRole(RoleTypeId.Scp106)]
    public class Scp575 : CustomRole
    {
        public readonly Dictionary<Player, int> ConsumptionStacks = new Dictionary<Player, int>();

        public override uint Id { get; set; } = 12;
        public override RoleTypeId Role { get; set; } = RoleTypeId.Scp106;
        public override int MaxHealth { get; set; } = 550;
        public override string Name { get; set; } = "SCP-575";
        public override string Description { get; set; } = "An entity that appears as a shapeless void, that moves slowly but grows in power the more biological material it consumes. Capable of causing wide-spread power outages.\n\nUse client command \".special\" to trigger a blackout. This can be keyboudn with \"cmdbind KEY .special\"";
        public override string CustomInfo { get; set; } = "SCP-575";

        [Description("The base(minimum) damage his hits will deal.")]
        public float BaseDamage { get; set; } = 30;

        [Description("Damage calculation is base x (consumptionStacks / this value)")]
        public int DamageScalar { get; set; } = 2;

        [Description("The maximum number of consumption stacks 575 can have.")]
        public int MaxConsumption { get; set; } = 10;

        [Description("The amount of consumption stacks he must have to use his ability.")]
        public int AbilityStackRequirement { get; set; } = 5;

        [Description("The base(maximum) damage a flashbang will deal to 575.")]
        public float FlashbangBaseDamage { get; set; } = 450f;

        [Description("The amount of damage removed from the base amount for every 1ft away from the grenade he is.")]
        public float FlashbangFalloffMultiplier { get; set; } = 20f;

        [Description("Whether or not consumption stacks are removed when he is hit with a flashbang.")]
        public bool ResetConsumptionOnFlashed { get; set; } = true;

        [Description("Whether or not 575 is teleported to a random HCZ room when flashbanged.")]
        public bool TeleportOnFlashed { get; set; } = true;

        public override SpawnProperties SpawnProperties { get; set; } = new SpawnProperties()
        {
            RoleSpawnPoints = new List<RoleSpawnPoint>
            {
                new RoleSpawnPoint()
                {
                    Role = RoleTypeId.Scp173,
                    Chance = 10,
                },
                new RoleSpawnPoint()
                {
                    Role = RoleTypeId.Scp079,
                    Chance = 20,
                },
                new RoleSpawnPoint()
                {
                    Role = RoleTypeId.Scp049,
                    Chance = 30,
                },
                new RoleSpawnPoint()
                {
                    Role = RoleTypeId.Scp106,
                    Chance = 100,
                }
            }
        };

        public override List<CustomAbility> CustomAbilities { get; set; } = new List<CustomAbility>()
        {
            new BlackoutAbility(),
        };

        private List<CoroutineHandle> _coroutines = new List<CoroutineHandle>();

        protected override void RoleAdded(Player player)
        {
            try
            {
                foreach (CustomAbility ability in CustomAbilities)
                {
                    if (ability is BlackoutAbility blackout)
                    {
                        blackout.CanUseOverride = () => CanUseAbility(player, blackout);
                    }
                }

                if (!ConsumptionStacks.ContainsKey(player))
                    ConsumptionStacks[player] = 1;
                player.InfoArea &= ~PlayerInfoArea.UnitName;
                player.CustomInfo = "<color=red>SCP-575</color>";
                Log.Debug($"{Name} added to {player.Nickname}");
                Cassie.GlitchyMessage("Alert . scp 5 7 5 has breached containment", 0.5f, 0.1f);
                _coroutines.Add(Timing.RunCoroutine(Invisibility(player.Role as FpcRole)));
            }
            catch (Exception e)
            {
                Log.Error($"{Name}: {e}\n{e.StackTrace}");
            }
        }

        protected override void SubscribeEvents()
        {
            Log.Debug($"{Name} loading events.");
            Exiled.Events.Handlers.Player.Dying += OnDying;
            Exiled.Events.Handlers.Player.Hurting += OnHurting;
            Scp106.Teleporting += OnTeleporting;
            Map.ExplodingGrenade += OnExplodingGrenade;
            Map.AnnouncingScpTermination += OnAnnouncingScpTermination;
            Exiled.Events.Handlers.Player.EnteringPocketDimension += OnEnteringPocketDimension;
            base.SubscribeEvents();
        }

        protected override void UnsubscribeEvents()
        {
            Log.Debug($"{Name} unloading events.");
            Exiled.Events.Handlers.Player.Dying -= OnDying;
            Exiled.Events.Handlers.Player.Hurting -= OnHurting;
            Scp106.Teleporting -= OnTeleporting;
            Map.ExplodingGrenade -= OnExplodingGrenade;
            Map.AnnouncingScpTermination -= OnAnnouncingScpTermination;
            Exiled.Events.Handlers.Player.EnteringPocketDimension -= OnEnteringPocketDimension;
            base.UnsubscribeEvents();
        }

        public bool CanUseAbility(Player player, BlackoutAbility ability)
        {
            if (!ConsumptionStacks.ContainsKey(player))
                ConsumptionStacks.Add(player, 1);

            if (ConsumptionStacks[player] < AbilityStackRequirement)
            {
                player.ShowHint($"You are unable to use Blackout until you are power level {AbilityStackRequirement}. You are currently at {ConsumptionStacks[player]}. Gain power levels by killing players.");
                return false;
            }

            DateTime usableTime = ability.LastUsed[player] + TimeSpan.FromSeconds(ability.Cooldown);
            bool flag = DateTime.Now > usableTime;
            if (!flag)
                player.ShowHint($"You must wait another {Math.Round((DateTime.Now - usableTime).TotalSeconds, 2)} more seconds to use this ability.");

            return flag;
        }

        private void OnAnnouncingScpTermination(AnnouncingScpTerminationEventArgs ev)
        {
            if (ev.Role.Type == RoleTypeId.Scp106)
            {
                string message = $"scp 5 7 5 has been successfully terminated . termination cause {ev.TerminationCause}";

                ev.IsAllowed = false;
                Cassie.Message(message);
            }
        }

        protected override void RoleRemoved(Player player)
        {
            foreach (CoroutineHandle handle in _coroutines)
                Timing.KillCoroutines(handle);
            player.DisableEffect<Invisible>();
        }

        private void OnDying(DyingEventArgs ev)
        {
            if (Check(ev.Attacker) && !Check(ev.Player))
                IncreasePower(ev.Attacker);
            else if (Check(ev.Player))
            {
                Log.Warn($"Adding {ev.Player.Nickname} to stop doll list.");
                Plugin.Singleton.StopRagdollList.Add(ev.Player);
<<<<<<< HEAD
                RagdollData info = new RagdollData(ev.Player.ReferenceHub, ev.DamageHandler.Base, Role, ev.Player.Position,
                    Quaternion.Euler(ev.Player.Rotation), ev.Player.Nickname, NetworkTime.time);
=======
                RagdollData info = new(ev.Player.ReferenceHub, ev.DamageHandler.Base, Role, ev.Player.Position,
                    ev.Player.Rotation, ev.Player.Nickname, NetworkTime.time);
>>>>>>> 5a5e3f69
                Ragdoll.CreateAndSpawn(info);
            }
        }

        private void OnHurting(HurtingEventArgs ev)
        {
            if (Check(ev.Player))
            {
                if (ev.DamageHandler.Type == DamageType.Scp207)
                    ev.Amount = 0.0f;
                else if (ev.DamageHandler.Type == DamageType.Explosion)
                    ev.Amount *= 0.40f;
                else if (ev.DamageHandler.Type == DamageType.Recontainment)
                {
                    ev.Amount = 0;
                    ev.IsAllowed = false;
                }
                else if (ev.DamageHandler.Type != DamageType.Warhead)
                    ev.Amount *= 0.70f;
            }
        }

        private void OnTeleporting(TeleportingEventArgs ev)
        {
            if (Check(ev.Player))
                ev.IsAllowed = false;
        }

        private void OnExplodingGrenade(ExplodingGrenadeEventArgs ev)
        {
            if (ev.Projectile.ProjectileType == ProjectileType.Flashbang)
            {
                foreach (Player player in TrackedPlayers)
                {
                    float dist = Vector3.Distance(ev.Projectile.Transform.position, player.Position);
                    if (dist <= 20f)
                    {
                        if (Physics.Linecast(ev.Projectile.Transform.position, player.Position))
                            return;
                        float damage = FlashbangBaseDamage - (dist * FlashbangFalloffMultiplier);
                        if (damage < 0)
                            damage = 0f;
                        else if (damage > FlashbangBaseDamage)
                            damage = FlashbangBaseDamage;

                        Log.Debug($"{nameof(OnExplodingGrenade)}: Damage: {damage} - {dist} {player.Nickname}");
                        player.Hurt(new ExplosionDamageHandler(ev.Player?.Footprint ?? new Footprint(Server.Host.ReferenceHub), Vector3.zero, damage, 0));
                        DoFlashEffect(player, dist);
                    }
                }
            }
        }

        private void DoFlashEffect(Player player, float distance)
        {
            if (!ConsumptionStacks.ContainsKey(player))
                ConsumptionStacks.Add(player, 1);

            if (ResetConsumptionOnFlashed)
            {
                if (ConsumptionStacks[player] > 0)
                {
                    if (distance < 6 && ConsumptionStacks[player] > 1)
                        ConsumptionStacks[player]--;
                    else if (distance > 15)
                        ConsumptionStacks[player]++;

                    if ((ConsumptionStacks[player] / 2) >= 3)
                        ConsumptionStacks[player] -= 3;
                    else if ((ConsumptionStacks[player] / 2) >= 2)
                        ConsumptionStacks[player] -= 2;
                    else
                        ConsumptionStacks[player]--;
                }

                player.ShowHint($"You now have {ConsumptionStacks[player]} stacks of Consumption!", 10);
                int newIntensity = ConsumptionStacks[player] / (MaxConsumption / 2);
                player.ChangeEffectIntensity(EffectType.Scp207, (byte)newIntensity);
            }

            if (TeleportOnFlashed)
            {
                player.Position = Vector3.down * 1950f;

                Timing.CallDelayed(15f, () =>
                {
                    foreach (Player ply in Player.Get(Team.SCPs))
                    {
                        if (player == ply)
                            continue;
                        player.Position = ply.Position + Vector3.up;
                        break;
                    }

                    Door hczArmoryDoor = Door.Get("HCZ_ARMORY");
                    Transform transform = hczArmoryDoor.Base.transform;
                    player.Position = transform.position + transform.forward * 2f;
                });
            }
        }

        private void OnEnteringPocketDimension(EnteringPocketDimensionEventArgs ev)
        {
            if (!ConsumptionStacks.ContainsKey(ev.Scp106))
                ConsumptionStacks.Add(ev.Scp106, 1);

            if (Check(ev.Scp106))
            {
                ev.IsAllowed = false;
                ev.Player.Hurt(new ScpDamageHandler(ev.Scp106.ReferenceHub, Mathf.Max(BaseDamage, BaseDamage * (ConsumptionStacks[ev.Scp106] / DamageScalar)), DeathTranslations.PocketDecay));
            }
        }

        public void IncreasePower(Player player)
        {
            if (!ConsumptionStacks.ContainsKey(player))
                ConsumptionStacks.Add(player, 1);

            if (ConsumptionStacks[player] >= MaxConsumption)
                return;

            Log.Debug($"{Name} power increase for {player.Nickname}");
            ConsumptionStacks[player]++;

            int newIntensity = ConsumptionStacks[player] / (MaxConsumption / 2);
            player.ChangeEffectIntensity(EffectType.Scp207, (byte)newIntensity);
            player.ShowHint($"You now have {ConsumptionStacks[player]} stacks of Consumption!");
        }

        private IEnumerator<float> Invisibility(FpcRole role) //Nullable type? FpcRole?
        {
            Log.Debug($"{nameof(Scp575)}: {nameof(Invisibility)}: Starting 268 loop for {role?.Owner.Nickname}");
            for (; ; )
            {
                try
                {
                    if (role is null)
                    {
                        Log.Error($"SCP-575 FPC role is null.");
                        break;
                    }
                }
                catch (NullReferenceException e)
                {
                    Log.Error($"SCP-575 FPC role is null.");
                    break;
                }


                foreach (Player ply in Player.List)
                {
                    VisionInformation info = VisionInformation.GetVisionInformation(ply.ReferenceHub, ply.CameraTransform, role.Owner.Position, 70f, 60f);
                    if (info.IsLooking && !info.IsInDarkness && info.IsInLineOfSight && role.IsInvisibleFor.Contains(ply))
                    {
                        role.IsInvisibleFor.Remove(ply);
                        continue;
                    }

                    if (!role.IsInvisibleFor.Contains(ply))
                        role.IsInvisibleFor.Add(ply);
                }

                if (!role.Owner.CurrentRoom.AreLightsOff)
                    role.Owner.CurrentRoom.TurnOffLights(10f);

                yield return Timing.WaitForSeconds(0.27f);
            }
        }
    }
}<|MERGE_RESOLUTION|>--- conflicted
+++ resolved
@@ -192,13 +192,10 @@
             {
                 Log.Warn($"Adding {ev.Player.Nickname} to stop doll list.");
                 Plugin.Singleton.StopRagdollList.Add(ev.Player);
-<<<<<<< HEAD
-                RagdollData info = new RagdollData(ev.Player.ReferenceHub, ev.DamageHandler.Base, Role, ev.Player.Position,
-                    Quaternion.Euler(ev.Player.Rotation), ev.Player.Nickname, NetworkTime.time);
-=======
+                
                 RagdollData info = new(ev.Player.ReferenceHub, ev.DamageHandler.Base, Role, ev.Player.Position,
                     ev.Player.Rotation, ev.Player.Nickname, NetworkTime.time);
->>>>>>> 5a5e3f69
+                    
                 Ragdoll.CreateAndSpawn(info);
             }
         }
